--- conflicted
+++ resolved
@@ -51,10 +51,6 @@
     for e in $(ls $ENV_DIR); do
       echo "$e" | grep -E "$whitelist_regex" | grep -qvE "$blacklist_regex" &&
       export $e=$(cat $ENV_DIR/$e)
-<<<<<<< HEAD
-      debug "$e=$(cat $ENV_DIR/$e)"
-=======
->>>>>>> cf530482
       :
     done
   fi
