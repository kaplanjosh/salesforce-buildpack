#!/usr/bin/env bash
# bin/compile <build-dir> <cache-dir> <env-dir>

START_TIME=$SECONDS
<<<<<<< HEAD

### Configure environment
=======
>>>>>>> cf530482

### Configure environment
# Debug, echo every command
#set -x
set -o errexit    # always exit on error
set -o pipefail   # don't ignore exit codes when piping output
set -o nounset    # fail on unset variables
unset GIT_DIR     # Avoid GIT_DIR leak from previous build steps

### Configure directories
BUILD_DIR=${1:-}
CACHE_DIR=${2:-}
ENV_DIR=${3:-}
BP_DIR=$(cd $(dirname ${0:-}); cd ..; pwd)

### Configure salesforce directories
SALESFORCE_DIR_NAME=".salesforce"
SALESFORCE_DIR=$BUILD_DIR/$SALESFORCE_DIR_NAME
SALESFORCE_CACHE_DIR=$CACHE_DIR/$SALESFORCE_DIR_NAME

### Load dependencies
source $BP_DIR/lib/common.sh
source $BP_DIR/lib/node.sh
source $BP_DIR/lib/libs.sh

echo ""
highlight "Welcome to Salesforce Buildpack!!"
echo ""

# present of files below determine how we handle deployment
if [ -f $1/salesforce/src/package.xml ]; then
    log "Found Force.com Metadata API project"
    export SALESFORCE_WORKSPACE=false
elif [ -f $1/config.json ]; then
    log "Found Force.com workspace project"
    export SALESFORCE_WORKSPACE=true
fi

### Compile
<<<<<<< HEAD
log "Exporting config vars to environment"
=======
log "Exporting config vars to environment..."
>>>>>>> cf530482
export_env_dir

mkdir -p $SALESFORCE_DIR
export SALESFORCE_DIR=$SALESFORCE_DIR

# REVIEWME: probably can remove if we use nodejs buildpack
install_nodejs $SALESFORCE_CACHE_DIR
# Put node in build dir since the cache is not available at time of deploy
cp -a $SALESFORCE_CACHE_DIR/node $SALESFORCE_DIR/node
export PATH="$SALESFORCE_DIR/node/bin":$PATH

cp -R $BP_DIR/lib/* $SALESFORCE_DIR/
cp $BP_DIR/package.json $SALESFORCE_DIR/package.json

status "Installing node modules..."
cd $SALESFORCE_DIR
npm install --prefix $SALESFORCE_DIR | indent

# set defaults for optional config vars
if [[ ! -v SALESFORCE_BYOO ]]; then
   export SALESFORCE_BYOO="false"
fi

if [[ ! -v SALESFORCE_BUILDPACK_VERBOSE ]]; then
   export SALESFORCE_BUILDPACK_VERBOSE="false"
fi

# FIXME: workaround for HEROKU_APP_NAME not provided by staging app
if [[ ! -v HEROKU_APP_NAME ]]; then
   export HEROKU_APP_NAME="App Name Unknown"
fi

# double-check that node is installed
if [ ! -f $SALESFORCE_DIR/node/bin/node ]; then
    error "! Node not found at $SALESFORCE_DIR/node/bin/node"
fi

# install secret tool used by appcloud
# FIXME: disabled until we enable encryption on toolbelt
#install_libsecret

# delegate actual source deployment to node script
: ${SALESFORCE_BYPASS_COMPILE:="false"}
export SALESFORCE_DEPLOY_DIR="$SALESFORCE_DIR"
if [ "$SALESFORCE_BYPASS_COMPILE" == "false" ]; then
<<<<<<< HEAD
    status "Invoking $SALESFORCE_DIR/force.js compile phase..."
=======
    status "Invoking $SALESFORCE_DIR_NAME/force.js compile phase..."
>>>>>>> cf530482
    $SALESFORCE_DIR/node/bin/node $SALESFORCE_DIR/force.js compile
else
    # bypass when the add-on created org is not used, eg Review app aren't used by Test Runner
    status "Bypassing compile phase."
fi

status "Installing Heroku CLI and AppCloud and Force CLI Plugins"

# vendor directories
VENDORED_HEROKU_CLI="vendor/heroku-cli"

# download and extract the client tarball
rm -rf "$BUILD_DIR/$VENDORED_HEROKU_CLI"
mkdir -p "$BUILD_DIR/$VENDORED_HEROKU_CLI"
cd "$BUILD_DIR/$VENDORED_HEROKU_CLI"

HEROKU_CLIENT_URL="https://cli-assets.heroku.com/branches/stable/5.2.40-09fa7ac/heroku-v5.2.40-09fa7ac-linux-amd64.tar.xz"
if [[ -z "$(which wget)" ]]; then
  curl -s $HEROKU_CLIENT_URL | tar xJf -
else
  wget -qO- $HEROKU_CLIENT_URL | tar xJf -
fi

export PATH="$PATH:$BUILD_DIR/$VENDORED_HEROKU_CLI/heroku/bin"
export XDG_DATA_HOME="$BUILD_DIR/.local"
export XDG_CACHE_HOME="$BUILD_DIR/.cache"

# touch autoupdate file to prevent 'heroku update' (which breaks
# tar as 'heroku update' alters what is being tar'd)
mkdir -p $XDG_CACHE_HOME/heroku
touch $XDG_CACHE_HOME/heroku/autoupdate
# re-use node modules
#ls $SALESFORCE_DIR/node_modules
#mkdir -p $XDG_DATA_HOME/heroku/plugins
#ln -s $SALESFORCE_DIR/node_modules $XDG_DATA_HOME/heroku/plugins/node_modules
# install plugins
heroku plugins:install salesforce-alm-buildpack-dev
#heroku plugins:link $SALESFORCE_DIR/node_modules/salesforce-alm-buildpack-dev
heroku plugins:install force-cli-dev
heroku plugins

status "Heroku CLI and AppCloud and Force CLI Plugins installation complete"

# write env script to set various vars so release and test scripts
# can use heroku cli and plugins
export SALESFORCE_DEPLOY_DIR="\$HOME/$SALESFORCE_DIR_NAME"
mkdir -p $BUILD_DIR/.profile.d
cat <<EOF >$BUILD_DIR/.profile.d/salesforce-env.sh
# set path so release and customer scripts and use heroku cli and node exes
export PATH="\$PATH:\$HOME/$VENDORED_HEROKU_CLI/heroku/bin:\$HOME/$SALESFORCE_DIR_NAME/node/bin"
# set so heroku cli can re-use plugins
export XDG_DATA_HOME="\$HOME/.local"
# set so heroku cli can see heroku/autoupdate to not trigger update
export XDG_CACHE_HOME="\$HOME/.cache"
# set so appcloud plugin can use for encryption
export APPCLOUD_SECRET_TOOL_PATH="\$HOME/.apt/usr/bin/secret-tool"
# set so appcloud plugin knows where deployment zip resides
export SALESFORCE_DEPLOY_DIR="\$HOME/$SALESFORCE_DIR_NAME"
# set node path to use shared modules
export NODE_PATH="\$HOME/$SALESFORCE_DIR_NAME/node_modules"

# log SALESFORCE_ and HEROKU_ config vars
if [ "\$SALESFORCE_BUILDPACK_VERBOSE" == "true" ]; then
    echo "[DEBUG] PATH=\$PATH"
    for e in \$(env | grep '^SALESFORCE_\|^HEROKU_\|^APPCLOUD_\|^XDG_\|^NODE_'); do
        echo "[DEBUG] \$e"
    done
fi

# setup env to support appcloud and force.com plugin commands
mkdir -p .local/.appcloud
$SALESFORCE_DIR_NAME/node/bin/node $SALESFORCE_DIR_NAME/force.js setup

EOF

chmod +x $BUILD_DIR/.profile.d/salesforce-env.sh
if [ "$SALESFORCE_BUILDPACK_VERBOSE" == "true" ]; then
    debug "$BUILD_DIR/.profile.d/salesforce-env.sh:"
    debug "`cat $BUILD_DIR/.profile.d/salesforce-env.sh`"
fi

status "Generating release phase deploy script to $SALESFORCE_DIR_NAME/deploy"
# write script triggering node-based deployment to-be-invoked bin/release
cat <<EOF >$SALESFORCE_DIR/deploy
$SALESFORCE_DIR_NAME/node/bin/node $SALESFORCE_DIR_NAME/force.js release

EOF

chmod +x $SALESFORCE_DIR/deploy
if [ "$SALESFORCE_BUILDPACK_VERBOSE" == "true" ]; then
    debug "$SALESFORCE_DIR/deploy:"
    debug "`cat $SALESFORCE_DIR/deploy`"
fi

highlight "### N O T E ###"
highlight "To DEPLOY source to org, to invoke '$SALESFORCE_DIR_NAME/deploy' in Procfile or in your release phase script."
highlight "To TEST, invoke AppCloud Plugin test commands (force:apex:test or force:test) in the test section of your app.json.  Eg:"
highlight "    $ heroku force:apex:test [params]"
highlight "To IMPORT DATA, invoke AppCloud Plugin data command (force:data:import) in your release phase script.  Eg:"
highlight "    $ heroku force:data:import [params]"
highlight "###############"


highlight "DONE!  Completed in $(($SECONDS - $START_TIME))s"<|MERGE_RESOLUTION|>--- conflicted
+++ resolved
@@ -2,11 +2,6 @@
 # bin/compile <build-dir> <cache-dir> <env-dir>
 
 START_TIME=$SECONDS
-<<<<<<< HEAD
-
-### Configure environment
-=======
->>>>>>> cf530482
 
 ### Configure environment
 # Debug, echo every command
@@ -46,11 +41,7 @@
 fi
 
 ### Compile
-<<<<<<< HEAD
-log "Exporting config vars to environment"
-=======
 log "Exporting config vars to environment..."
->>>>>>> cf530482
 export_env_dir
 
 mkdir -p $SALESFORCE_DIR
@@ -96,11 +87,7 @@
 : ${SALESFORCE_BYPASS_COMPILE:="false"}
 export SALESFORCE_DEPLOY_DIR="$SALESFORCE_DIR"
 if [ "$SALESFORCE_BYPASS_COMPILE" == "false" ]; then
-<<<<<<< HEAD
-    status "Invoking $SALESFORCE_DIR/force.js compile phase..."
-=======
     status "Invoking $SALESFORCE_DIR_NAME/force.js compile phase..."
->>>>>>> cf530482
     $SALESFORCE_DIR/node/bin/node $SALESFORCE_DIR/force.js compile
 else
     # bypass when the add-on created org is not used, eg Review app aren't used by Test Runner
